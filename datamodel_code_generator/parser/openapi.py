--- conflicted
+++ resolved
@@ -1,19 +1,10 @@
-import sys
 from dataclasses import Field, dataclass
-<<<<<<< HEAD
-from typing import Dict, List, Optional, Set, Type, Iterator, Union
-
-from prance import BaseParser, ResolvingParser
-
-from datamodel_code_generator.model import CustomRootType, DataModel, DataModelField
-from datamodel_code_generator.model.base import TemplateBase
-=======
-from typing import Dict, List, Optional, Set, Type, TextIO
+from typing import Dict, List, Optional, Set, Type, Union
 
 from prance import BaseParser, ResolvingParser
 
 from ..model import CustomRootType, DataModel, DataModelField
->>>>>>> 3db5ec4e
+from ..model.base import TemplateBase
 
 
 @dataclass
@@ -50,19 +41,12 @@
     return data_types[_type][_format]
 
 
-<<<<<<< HEAD
-resolving_parser = ResolvingParser('api.yaml', backend='openapi-spec-validator')
-base_parser = BaseParser('api.yaml', backend='openapi-spec-validator')
-
-
 def dump_templates(templates: Union[TemplateBase, List[TemplateBase]]) -> str:
     if isinstance(templates, TemplateBase):
         templates = [templates]
     return '\n\n'.join(str(m) for m in templates)
 
 
-=======
->>>>>>> 3db5ec4e
 class Parser:
     def __init__(self, data_model_type: Type[DataModel], data_model_field_type: Type[DataModelField],
                  filename: str = "api.yaml"):
@@ -95,21 +79,12 @@
             templates.append(CustomRootType(name, f'List[{name[:-1]}]'))
         return dump_templates(templates)
 
-<<<<<<< HEAD
     def parse(self) -> str:
         parsed_objects: List[str] = []
-        for obj_name, obj in base_parser.specification['components']['schemas'].items():
-=======
-    def parse(self, file: TextIO = sys.stdout):
         for obj_name, obj in self.base_parser.specification['components']['schemas'].items():
->>>>>>> 3db5ec4e
             if 'properties' in obj:
                 parsed_objects.append(self.parse_object(obj_name, obj))
             elif 'items' in obj:
                 parsed_objects.append(self.parse_array(obj_name, obj))
 
-<<<<<<< HEAD
-        return '\n\n\n'.join(parsed_objects)
-=======
-        print("\n\n\n".join(str(data_model).rstrip() for data_model in self.models), file=file)
->>>>>>> 3db5ec4e
+        return '\n\n\n'.join(parsed_objects)